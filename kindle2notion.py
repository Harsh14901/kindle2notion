from notion.collection import NotionDate
from notion.block import TextBlock

from datetime import datetime
from dateparser import parse
import string
import errno
import os
import unicodedata

from utilities import getBookCoverURI, NO_COVER_IMG, BOLD, ITALIC
from settings import CLIPPINGS_FILE, ENABLE_HIGHLIGHT_DATE, ENABLE_BOOK_COVER, client, cv, allRows


class KindleClippings(object):

    def __init__(self, clippingsFile):
        self.clippings = self._getAllClippings(clippingsFile)

    def _getAllClippings(self, clippingsFile):
        allClippings = open(clippingsFile, 'r', encoding="utf-8-sig").read()
        allClippings = unicodedata.normalize("NFKD", allClippings)
        return self._parseClippings(allClippings)

    def _parseClippings(self, allClippings):
        allClippings = allClippings.split("==========")
        print("Found", len(allClippings), "notes and highlights.\n")

        books = {}
        passedClippingCount = 0

        for eachClipping in allClippings:
            eachClipping = eachClipping.strip().split("\n")

            # Sometimes a null text or a bookmark can be selected as clipping. So check the array size;
            if len(eachClipping) >= 3:
                # To-do: Author name can be stated like "Voltaire (francois Marie Arouet)" So author name should be extracted with Regex.
                titleAndAuthor = eachClipping[0].replace(
                    '(', '|').replace(')', '')
                # supports single authors also
                title, *author = titleAndAuthor.split('|')
                title = title.strip()

                # Edit book to the books dictionary
                if title not in books:
                    books[title] = {"author": ",".join(
                        author), "highlights": []}

                # Please regard this hack. This operation can return some pairs like (page and date), (location and date)
                # or 3 values: (page, location, date)
                # We'll get last item for date.
                # Parameter Explanation:
                # 1. pageOrAndLoc: page or and location: page or location & page and location can return
                # 2. optLocAndDate: Optionally Location can return and date can return or only date can return as array

                # Second line after ===== marks, for identifying type
                secondLine = eachClipping[1]
                pageOrAndLoc, *optLocAndDate = secondLine.strip().split(' | ')
                dateAdded = ''

                # Extract Added On data from optLocAndDate
                if ENABLE_HIGHLIGHT_DATE:
                    addedOn = optLocAndDate[-1]
                    dateAdded = parse(addedOn[addedOn.find(
                        'Added on'):].replace('Added on', '').strip())

               # Extract the actual clipping to this var
                clipping = eachClipping[3]

               # Extract page and location data from pageOrAndLoc
                page = ''
                location = ''

                page = pageOrAndLoc[pageOrAndLoc.find(
                    'page'):].replace('page', '').strip()
                location = pageOrAndLoc[pageOrAndLoc.find(
                    'location'):].replace('location', '').strip()

                books[title]["highlights"].append(
                    (clipping, page, location, dateAdded))

            else:
                # print(eachClipping) # Activate this line for debugging bookmarks or unsupported clippings.
                passedClippingCount += 1

        print("Initiating transfer...\n")

        for bookName in books:
            book = books[bookName]
            author = book["author"]
            highlightCount = len(book["highlights"])

            # Create single string for all of the notes
            aggregatedText = ""
            d = ""

            for highlight in book["highlights"]:
                c = highlight[0]  # clipping
                p = highlight[1]  # page
                l = highlight[2]  # location
                d = highlight[3]  # date

                aggregatedText += c + "\n("
                if p != '':
                    aggregatedText += ITALIC + "Page: " + p + ITALIC + "\t"

                if l != '':
                    aggregatedText += ITALIC + "Location: " + l + ITALIC + "\t"

                if ENABLE_HIGHLIGHT_DATE and (d is not None and d != ''):
                    aggregatedText += ITALIC + "Date Added: " + \
                        str(d.strftime("%A, %d %B %Y %I:%M:%S %p")) + ITALIC
                aggregatedText = aggregatedText.strip() + ")\n\n"

            message = self.addBookToNotion(
                bookName, author, highlightCount, d, aggregatedText)
            if message != "None to add":
                print("✓", message)

<<<<<<< HEAD
        print("\n× Passed", passedClippingCount,
              "bookmark or unsupported clippings.\n")
=======
        # print("\n× Passed", passedClippingCount, "bookmark or unsupported clippings.\n")

>>>>>>> 0fe63b20

    def addBookToNotion(self, bookName, author, highlightCount, lastNoteDate, aggregatedText):
        titleExists = False

        if allRows != []:
            for eachRow in allRows:
                # to account for the use-case of books with the same name by different authors
                if bookName == eachRow.title and author == eachRow.author:
                    titleExists = True
                    row = eachRow

<<<<<<< HEAD
                    if row.highlights == None:
                        row.highlights = 0  # to initialize number of highlights as 0
                    elif row.highlights == highlightCount:  # if no change in highlights
                        newHighlights = False
=======
                    if row.highlights == None: row.highlights = 0 # to initialize number of highlights as 0
                    elif row.highlights == highlightCount: # if no change in highlights
>>>>>>> 0fe63b20
                        return ("None to add")

        titleAndAuthor = bookName + " (" + author + ")"
        print(titleAndAuthor)
        print("-" * len(titleAndAuthor))
 
        if not titleExists:
            row = cv.collection.add_row()
            row.title = bookName
            row.author = author
            row.highlights = 0

            if ENABLE_BOOK_COVER:
                if row.cover == None:
                    result = getBookCoverURI(row.title, row.author)
                if result != None:
                    row.cover = result
                    print("✓ Added book cover")
                else:
                    row.cover = NO_COVER_IMG
                    print(
                        "× Book cover couldn't be found. Please replace the placeholder image with the original book cover manually")

        parentPage = client.get_block(row.id)

        # For existing books with new highlights to add
        for allBlocks in parentPage.children:
            allBlocks.remove()
        parentPage.children.add_new(TextBlock, title=aggregatedText)
        diffCount = highlightCount - row.highlights
        row.highlights = highlightCount
        row.last_highlighted = NotionDate(lastNoteDate)
        row.last_synced = NotionDate(datetime.now())
        message = str(diffCount) + " notes / highlights added successfully\n"
        return (message)

<<<<<<< HEAD

if os.path.isfile(CLIPPINGS_FILE):
    client = NotionClient(token_v2=NOTION_TOKEN)
    cv = client.get_collection_view(NOTION_TABLE_ID)
    allRows = cv.collection.get_rows()
    print(cv.parent.views)

    if len(cv.parent.views) > 0:
        print("Notion page is found. Analyzing clippings file...\n")

    ch = KindleClippings(CLIPPINGS_FILE)
else:
    print(
        FileNotFoundError(errno.ENOENT, os.strerror(
            errno.ENOENT), CLIPPINGS_FILE)
    )
=======
def main():
    try:
        # print(cv.parent.views)
        if len(cv.parent.views) > 0:
            print("Notion page is found. Analyzing clippings file...\n")

        ch = KindleClippings(CLIPPINGS_FILE)
        print("Transfer complete...\nExiting script...")
    except Exception as e:
        print(str(e))
        print("Exiting script...")
        os.system('pause')

if __name__ == '__main__':
    main()
>>>>>>> 0fe63b20
<|MERGE_RESOLUTION|>--- conflicted
+++ resolved
@@ -8,7 +8,7 @@
 import os
 import unicodedata
 
-from utilities import getBookCoverURI, NO_COVER_IMG, BOLD, ITALIC
+from utilities import getBookCoverURI, NO_COVER_IMG, ITALIC
 from settings import CLIPPINGS_FILE, ENABLE_HIGHLIGHT_DATE, ENABLE_BOOK_COVER, client, cv, allRows
 
 
@@ -117,13 +117,7 @@
             if message != "None to add":
                 print("✓", message)
 
-<<<<<<< HEAD
-        print("\n× Passed", passedClippingCount,
-              "bookmark or unsupported clippings.\n")
-=======
         # print("\n× Passed", passedClippingCount, "bookmark or unsupported clippings.\n")
-
->>>>>>> 0fe63b20
 
     def addBookToNotion(self, bookName, author, highlightCount, lastNoteDate, aggregatedText):
         titleExists = False
@@ -135,15 +129,8 @@
                     titleExists = True
                     row = eachRow
 
-<<<<<<< HEAD
-                    if row.highlights == None:
-                        row.highlights = 0  # to initialize number of highlights as 0
-                    elif row.highlights == highlightCount:  # if no change in highlights
-                        newHighlights = False
-=======
                     if row.highlights == None: row.highlights = 0 # to initialize number of highlights as 0
                     elif row.highlights == highlightCount: # if no change in highlights
->>>>>>> 0fe63b20
                         return ("None to add")
 
         titleAndAuthor = bookName + " (" + author + ")"
@@ -180,24 +167,6 @@
         message = str(diffCount) + " notes / highlights added successfully\n"
         return (message)
 
-<<<<<<< HEAD
-
-if os.path.isfile(CLIPPINGS_FILE):
-    client = NotionClient(token_v2=NOTION_TOKEN)
-    cv = client.get_collection_view(NOTION_TABLE_ID)
-    allRows = cv.collection.get_rows()
-    print(cv.parent.views)
-
-    if len(cv.parent.views) > 0:
-        print("Notion page is found. Analyzing clippings file...\n")
-
-    ch = KindleClippings(CLIPPINGS_FILE)
-else:
-    print(
-        FileNotFoundError(errno.ENOENT, os.strerror(
-            errno.ENOENT), CLIPPINGS_FILE)
-    )
-=======
 def main():
     try:
         # print(cv.parent.views)
@@ -212,5 +181,4 @@
         os.system('pause')
 
 if __name__ == '__main__':
-    main()
->>>>>>> 0fe63b20
+    main()