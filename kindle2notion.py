--- conflicted
+++ resolved
@@ -6,18 +6,8 @@
 import string
 import os
 import unicodedata
-<<<<<<< HEAD
 from settings import CLIPPINGS_FILE, NOTION_TOKEN, NOTION_TABLE_ID
 from utilities import getBookCoverUri, no_cover_img
-=======
-from settings import CLIPPINGS_FILE, NOTION_TOKEN, NOTION_TABLE_ID, ENABLE_HIGHLIGHT_DATE
-
-# Special Chars
-bold = "__"
-italic = "*"
-newLine = "\n"
-tab = "\t"
->>>>>>> 057562d7
 
 class KindleClippings(object):
     def __init__(self, clippingsFile):
@@ -147,7 +137,6 @@
         row.author = author # User can delete author, so update it again
         # TODO: If there is two books with same title but with different authors these can be merged.
         parentPage = client.get_block(row.id)
-<<<<<<< HEAD
         allClippings = parentPage.children.filter(QuoteBlock)
         for eachClip in allClippings:
             if lastClip['Clipping'].strip() == eachClip.title:
@@ -201,19 +190,6 @@
 allRows = cv.collection.get_rows()
 print(cv.parent.views)
 ch = KindleClippings(CLIPPINGS_FILE)
-=======
-        parentPage.children.add_new(TextBlock, title = aggregatedText)
-        row.highlights += highlightCount
-        row.last_highlighted = NotionDate(lastNoteDate)
-        row.last_synced = NotionDate(datetime.now())
-
-client = NotionClient(token_v2 = NOTION_TOKEN)
-cv = client.get_collection_view(NOTION_TABLE_ID)
-allRows = cv.collection.get_rows()
-
-if len(cv.parent.views) > 0:
-    print("Notion page is found. Analyzing clippings file...", newLine)
->>>>>>> 057562d7
 
 # This should be called after upload. And this cover generator can be called separately.
 generateBookCovers(cv)