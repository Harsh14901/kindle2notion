--- conflicted
+++ resolved
@@ -79,11 +79,7 @@
 2. Export your Kindle highlights and notes to Notion!
    - On MacOS and UNIX,
    ```sh
-<<<<<<< HEAD
-   kindle2notion 'your_notion_token' 'your_notion_table_id' 'your_kindle_clippings_file>'
-=======
    kindle2notion 'your_notion_token' 'your_notion_table_id' 'your_kindle_clippings_file'
->>>>>>> 33e3c330
    ```
    - On Windows
    ```sh
