from datetime import datetime
from pathlib import Path

from kindle2notion.parsing import (
    parse_raw_clippings_text,
    _parse_author_and_title,
    _parse_page_location_date_and_note,
    _add_parsed_items_to_all_books_dict,
)
from kindle2notion.reading import read_raw_clippings


def test_parse_raw_clippings_text_should_return_a_dict_with_all_the_parsed_information():
    # Given
    test_clippings_file_path = (
        Path(__file__).parent.absolute() / "test_data/Test Clippings.txt"
    )
    raw_clippings_text = read_raw_clippings(test_clippings_file_path)

    expected = {
        "Title 1: A Great Book": {
            "author": "Ben Horowitz",
            "highlights": [
                (
                    "This is test highlight 1.",
                    "11",
                    "111-114",
                    "Tuesday, 22 September 2020 09:23:48 AM",
                    False,
                ),
                (
                    "This is test highlight 2.",
                    "11",
                    "111-114",
                    "Tuesday, 22 September 2020 09:24:04 AM",
                    False,
                ),
            ],
        },
        "Title 2 Is Good Too": {
            "author": "Colin Bryar",
            "highlights": [
                (
                    "This is test highlight 3.",
                    "3",
                    "184-185",
                    "Friday, 30 April 2021 12:31:29 AM",
                    False,
                ),
                (
                    "This is test highlight 4.",
                    "34",
                    "682-684",
                    "Friday, 30 April 2021 03:14:33 PM",
                    False,
                ),
            ],
        },
        "Title 3 Is Clean (Robert C. Martin Series)": {
            "author": "Martin Robert C.",
            "highlights": [
                (
                    "This is test highlight 5.",
                    "22",
                    "559-560",
                    "Saturday, 15 May 2021 10:25:42 PM",
                    False,
                ),
                (
                    "This is test highlight 6.",
                    "22",
                    "564-565",
                    "Saturday, 15 May 2021 10:26:26 PM",
                    False,
                ),
            ],
        },
    }

    # When
    actual = parse_raw_clippings_text(raw_clippings_text)

    # Then
    assert expected == actual


def test_parse_author_and_title_case_should_parse_the_author_and_title_when_the_author_name_is_formatted_with_a_comma():
    # Given
    raw_clipping_list = [
        "Relativity (Einstein, Albert)",
        "- Your Highlight on page 3 | Location 184-185 | Added on Friday, April 30, 2021 12:31:29 AM",
        "",
        "This is a test highlight.",
        False,
    ]
    expected = ("Albert Einstein", "Relativity")

    # When
    actual = _parse_author_and_title(raw_clipping_list)

    # Then
    assert expected == actual


def test_parse_author_and_title_case_should_parse_the_author_and_title_when_the_author_name_is_first_name_last_name():
    # Given
    raw_clipping_list = [
        "Relativity (Albert Einstein)",
        "- Your Highlight on page 3 | Location 184-185 | Added on Friday, April 30, 2021 12:31:29 AM",
        "",
        "This is a test highlight.",
        False,
    ]
    expected = ("Albert Einstein", "Relativity")

    # When
    actual = _parse_author_and_title(raw_clipping_list)

    # Then
    assert expected == actual


def test_parse_author_and_title_case_should_parse_the_author_and_title_when_there_are_parentheses_in_the_author_name():
    # Given
    raw_clipping_list = [
        "Candide (Voltaire (François-Marie Arouet))",
        "- Your Highlight on page 3 | Location 184-185 | Added on Friday, April 30, 2021 12:31:29 AM",
        "",
        "This is a test highlight.",
        False,
    ]
    expected = ("Voltaire (François-Marie Arouet)", "Candide")

    # When
    actual = _parse_author_and_title(raw_clipping_list)

    # Then
    assert expected == actual


def test_parse_author_and_title_case_should_parse_the_author_and_title_when_there_is_a_The_at_the_end_of_the_title():
    # Given
    raw_clipping_list = [
        "Age of Louis XIV, The (Voltaire (François-Marie Arouet))",
        "- Your Highlight on page 3 | Location 184-185 | Added on Friday, April 30, 2021 12:31:29 AM",
        "",
        "This is a test highlight.",
        False,
    ]
    expected = ("Voltaire (François-Marie Arouet)", "The Age of Louis XIV")

    # When
    actual = _parse_author_and_title(raw_clipping_list)

    # Then
    assert expected == actual


def test_parse_author_and_title_case_should_parse_the_author_and_title_when_there_are_parentheses_in_the_title():
    # Given
    raw_clipping_list = [
        "The Mysterious Disappearance of Leon (I Mean Noel) (Ellen Raskin)",
        "- Your Highlight on page 3 | Location 184-185 | Added on Friday, April 30, 2021 12:31:29 AM",
        "",
        "This is a test highlight.",
        False,
    ]
    expected = ("Ellen Raskin", "The Mysterious Disappearance of Leon (I Mean Noel)")

    # When
    actual = _parse_author_and_title(raw_clipping_list)

    # Then
    assert expected == actual


def test_parse_page_location_date_and_note_should_parse_the_page_location_and_date_when_there_are_all_three():
    # Given
    raw_clipping_list = [
        "Relativity (Albert Einstein)",
        "- Your Highlight on page 3 | Location 184-185 | Added on Friday, April 30, 2021 12:31:29 AM",
        "",
        "This is a test highlight.",
        False,
    ]
    expected = ("3", "184-185", "Friday, 30 April 2021 12:31:29 AM", False)

    # When
    actual = _parse_page_location_date_and_note(raw_clipping_list)

    # Then
    assert expected == actual


def test_parse_page_location_date_and_note_should_parse_the_page_and_location_when_there_is_no_date():
    # Given
    raw_clipping_list = [
        "Relativity (Albert Einstein)",
        "- Your Highlight on page 3 | Location 184-185",
        "",
        "This is a test highlight.",
        False,
    ]
    expected = ("3", "184-185", "", False)

    # When
    actual = _parse_page_location_date_and_note(raw_clipping_list)

    # Then
    assert expected == actual


def test_parse_page_location_date_and_note_should_parse_the_location_and_date_when_there_is_no_page():
    # Given
    raw_clipping_list = [
        "Relativity (Albert Einstein)",
        "Location 184-185 | Added on Friday, April 30, 2021 12:31:29 AM",
        "",
        "This is a test highlight.",
        False,
    ]
    expected = ("", "184-185", "Friday, 30 April 2021 12:31:29 AM", False)

    # When
    actual = _parse_page_location_date_and_note(raw_clipping_list)

    # Then
    assert expected == actual


def test_parse_page_location_date_and_note_should_parse_the_page_and_date_when_there_is_no_location():
    # Given
    raw_clipping_list = [
        "Relativity (Albert Einstein)",
        "- Your Highlight on page 3 | Added on Friday, April 30, 2021 12:31:29 AM",
        "",
        "This is a test highlight.",
    ]
    expected = ("3", "", "Friday, 30 April 2021 12:31:29 AM", False)

    # When
    actual = _parse_page_location_date_and_note(raw_clipping_list)

    # Then
    assert expected == actual


def test_add_parsed_items_to_books_dict_should_add_the_parsed_items_when_the_book_is_not_already_in_the_books_dict():
    # Given
    books = {}
    title = "Relativity"
    author = "Albert Einstein"
    highlight = "This is a first highlight."
    page = "1"
    location = "100"
    date = datetime(2021, 4, 30, 0, 31, 29)
<<<<<<< HEAD
    is_note = False
=======
    isNote = False
>>>>>>> 2eb045c3

    expected = {
        "Relativity": {
            "author": "Albert Einstein",
            "highlights": [
                (
                    "This is a first highlight.",
                    "1",
                    "100",
                    datetime(2021, 4, 30, 0, 31, 29),
                    False,
                )
            ],
        }
    }

    # When
<<<<<<< HEAD
    actual = _add_parsed_items_to_books_dict(
        books, title, author, highlight, page, location, date, is_note
=======
    actual = _add_parsed_items_to_all_books_dict(
        books,
        title,
        author,
        highlight,
        page,
        location,
        date,
        isNote,
>>>>>>> 2eb045c3
    )

    # Then
    assert expected == actual


def test_add_parsed_items_to_books_dict_should_add_the_parsed_items_when_the_book_is_already_in_the_books_dict():
    # Given
    books = {
        "Relativity": {
            "author": "Albert Einstein",
            "highlights": [
                (
                    "This is a first highlight.",
                    "1",
                    "100",
                    datetime(2021, 4, 30, 0, 31, 29),
                    False,
                )
            ],
        }
    }
    title = "Relativity"
    author = "Albert Einstein"
    highlight = "This is a second highlight."
    page = "2"
    location = "200"
    date = datetime(2021, 5, 1, 0, 31, 29)
<<<<<<< HEAD
    is_note = False
=======
    isNote = False
>>>>>>> 2eb045c3

    expected = {
        "Relativity": {
            "author": "Albert Einstein",
            "highlights": [
                (
                    "This is a first highlight.",
                    "1",
                    "100",
                    datetime(2021, 4, 30, 0, 31, 29),
                    False,
                ),
                (
                    "This is a second highlight.",
                    "2",
                    "200",
                    datetime(2021, 5, 1, 0, 31, 29),
                    False,
                ),
            ],
        }
    }

    # When
<<<<<<< HEAD
    actual = _add_parsed_items_to_books_dict(
        books, title, author, highlight, page, location, date, is_note
=======
    actual = _add_parsed_items_to_all_books_dict(
        books,
        title,
        author,
        highlight,
        page,
        location,
        date,
        isNote,
>>>>>>> 2eb045c3
    )

    # Then
    assert expected == actual<|MERGE_RESOLUTION|>--- conflicted
+++ resolved
@@ -254,11 +254,7 @@
     page = "1"
     location = "100"
     date = datetime(2021, 4, 30, 0, 31, 29)
-<<<<<<< HEAD
     is_note = False
-=======
-    isNote = False
->>>>>>> 2eb045c3
 
     expected = {
         "Relativity": {
@@ -276,20 +272,8 @@
     }
 
     # When
-<<<<<<< HEAD
-    actual = _add_parsed_items_to_books_dict(
+    actual = _add_parsed_items_to_all_books_dict(
         books, title, author, highlight, page, location, date, is_note
-=======
-    actual = _add_parsed_items_to_all_books_dict(
-        books,
-        title,
-        author,
-        highlight,
-        page,
-        location,
-        date,
-        isNote,
->>>>>>> 2eb045c3
     )
 
     # Then
@@ -318,11 +302,7 @@
     page = "2"
     location = "200"
     date = datetime(2021, 5, 1, 0, 31, 29)
-<<<<<<< HEAD
     is_note = False
-=======
-    isNote = False
->>>>>>> 2eb045c3
 
     expected = {
         "Relativity": {
@@ -347,20 +327,8 @@
     }
 
     # When
-<<<<<<< HEAD
     actual = _add_parsed_items_to_books_dict(
         books, title, author, highlight, page, location, date, is_note
-=======
-    actual = _add_parsed_items_to_all_books_dict(
-        books,
-        title,
-        author,
-        highlight,
-        page,
-        location,
-        date,
-        isNote,
->>>>>>> 2eb045c3
     )
 
     # Then
