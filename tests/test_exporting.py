from kindle2notion.exporting import _prepare_aggregated_text_for_one_book


def test_prepare_aggregated_text_for_one_book_should_return_the_aggregated_text_when_highlight_date_is_disabled():
    # Given
    highlights = [
        (
            "This is an example highlight.",
            "1",
            "100",
            "Thursday, 29 April 2021 12:31:29 AM",
            False,
        ),
        (
            "This is a second example highlight.",
            "2",
            "200",
            "Friday, 30 April 2021 12:31:29 AM",
<<<<<<< HEAD
            False,
=======
            True,
>>>>>>> 2eb045c3
        ),
    ]

    expected = (
        [
            "This is an example highlight.\n* Page: 1, Location: 100\n\n",
            "> NOTE: \nThis is a second example highlight.\n* Page: 2, Location: 200\n\n",
        ],
        "Friday, 30 April 2021 12:31:29 AM",
    )

    # When
    actual = _prepare_aggregated_text_for_one_book(
        highlights, enable_highlight_date=False
    )
    print(actual)
    # Then
    assert expected == actual


def test_prepare_aggregated_text_for_one_book_should_return_the_aggregated_text_when_highlight_date_is_enabled():
    # Given
    highlights = [
        (
            "This is an example highlight.",
            "1",
            "100",
            "Thursday, 29 April 2021 12:31:29 AM",
            False,
        ),
        (
            "This is a second example highlight.",
            "2",
            "200",
            "Friday, 30 April 2021 12:31:29 AM",
<<<<<<< HEAD
            False,
=======
            True,
>>>>>>> 2eb045c3
        ),
    ]

    expected = (
        [
            "This is an example highlight.\n* Page: 1, Location: 100, Date Added: Thursday, 29 April 2021 12:31:29 AM\n\n",
            "> NOTE: \nThis is a second example highlight.\n* Page: 2, Location: 200, Date Added: Friday, 30 April 2021 12:31:29 AM\n\n",
        ],
        "Friday, 30 April 2021 12:31:29 AM",
    )

    # When
    actual = _prepare_aggregated_text_for_one_book(
        highlights, enable_highlight_date=True
    )
    print(actual)
    # Then
    assert expected == actual<|MERGE_RESOLUTION|>--- conflicted
+++ resolved
@@ -16,11 +16,7 @@
             "2",
             "200",
             "Friday, 30 April 2021 12:31:29 AM",
-<<<<<<< HEAD
-            False,
-=======
             True,
->>>>>>> 2eb045c3
         ),
     ]
 
@@ -56,11 +52,7 @@
             "2",
             "200",
             "Friday, 30 April 2021 12:31:29 AM",
-<<<<<<< HEAD
-            False,
-=======
             True,
->>>>>>> 2eb045c3
         ),
     ]
 
